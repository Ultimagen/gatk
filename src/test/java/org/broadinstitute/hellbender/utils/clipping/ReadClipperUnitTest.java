package org.broadinstitute.hellbender.utils.clipping;

import htsjdk.samtools.*;
import org.broadinstitute.hellbender.utils.BaseUtils;
import org.broadinstitute.hellbender.utils.read.AlignmentUtils;
import org.broadinstitute.hellbender.utils.read.ArtificialReadUtils;
import org.broadinstitute.hellbender.utils.read.CigarUtils;
import org.broadinstitute.hellbender.utils.read.GATKRead;
import org.broadinstitute.hellbender.GATKBaseTest;
import org.broadinstitute.hellbender.testutils.ReadClipperTestUtils;
import org.testng.Assert;
import org.testng.annotations.BeforeClass;
import org.testng.annotations.DataProvider;
import org.testng.annotations.Test;

import java.util.*;

import static org.broadinstitute.hellbender.utils.read.ReadUtils.getSoftEnd;
import static org.broadinstitute.hellbender.utils.read.ReadUtils.getSoftStart;

public final class ReadClipperUnitTest extends GATKBaseTest {
    private List<Cigar> cigarList;
    private int maximumCigarElements = 9;                                                                                           // 6 is the minimum necessary number to try all combinations of cigar types with guarantee of clipping an element with length = 2

    @BeforeClass
    public void init() {
        cigarList = ReadClipperTestUtils.generateCigarList(maximumCigarElements);
        Cigar additionalCigar = TextCigarCodec.decode("2M3I5M");
        cigarList.add(additionalCigar);
    }

    @Test
    public void testHardClipBothEndsByReferenceCoordinates() {
        for (Cigar cigar : cigarList) {
            GATKRead read = ReadClipperTestUtils.makeReadFromCigar(cigar);
            int alnStart = read.getStart();
            int alnEnd = read.getEnd();
            int readLength = alnStart - alnEnd;
            for (int i = 0; i < readLength / 2; i++) {
                GATKRead clippedRead = ReadClipper.hardClipBothEndsByReferenceCoordinates(read, alnStart + i, alnEnd - i);
                Assert.assertTrue(clippedRead.getStart() >= alnStart + i, String.format("Clipped alignment start is less than original read (minus %d): %s -> %s", i, read.getCigar().toString(), clippedRead.getCigar().toString()));
                Assert.assertTrue(clippedRead.getEnd() <= alnEnd + i, String.format("Clipped alignment end is greater than original read (minus %d): %s -> %s", i, read.getCigar().toString(), clippedRead.getCigar().toString()));
                assertUnclippedLimits(read, clippedRead);
            }
        }
    }

    @Test
    public void testHardClipByReadCoordinates() {
        for (Cigar cigar : cigarList) {
            GATKRead read = ReadClipperTestUtils.makeReadFromCigar(cigar);

            int readLength = read.getLength();
            for (int i = 0; i < readLength; i++) {
                GATKRead clipLeft = ReadClipper.hardClipByReadCoordinates(read, 0, i);
                Assert.assertTrue(clipLeft.getLength() <= readLength - i, String.format("Clipped read length is greater than original read length (minus %d): %s -> %s", i, read.getCigar().toString(), clipLeft.getCigar().toString()));
                assertRefAlignmentConsistent(clipLeft);
                assertReadLengthConsistent(clipLeft);
                assertReadClippingConsistent(read, clipLeft, i+1);


                GATKRead clipRight = ReadClipper.hardClipByReadCoordinates(read, i, readLength - 1);
                Assert.assertTrue(clipRight.getLength() <= i, String.format("Clipped read length is greater than original read length (minus %d): %s -> %s", i, read.getCigar().toString(), clipRight.getCigar().toString()));
                assertRefAlignmentConsistent(clipRight);
                assertReadLengthConsistent(clipRight);
                assertReadClippingConsistent(read, clipRight, readLength-1-i+1);
            }
        }
    }

    @DataProvider(name = "ClippedReadLengthData")
    public Object[][] makeClippedReadLengthData() {
        final List<Object[]> tests = new ArrayList<>();

        // this functionality can be adapted to provide input data for whatever you might want in your data
        final int originalReadLength = 50;
        for ( int nToClip = 1; nToClip < originalReadLength - 1; nToClip++ ) {
            tests.add(new Object[]{originalReadLength, nToClip});
        }

        return tests.toArray(new Object[][]{});
    }

    @Test(dataProvider = "ClippedReadLengthData")
    public void testHardClipReadLengthIsRight(final int originalReadLength, final int nToClip) {
        GATKRead read = ReadClipperTestUtils.makeReadFromCigar(originalReadLength + "M");
        read.getLength(); // provoke the caching of the read length
        final int expectedReadLength = originalReadLength - nToClip;
        GATKRead clipped = ReadClipper.hardClipByReadCoordinates(read, 0, nToClip - 1);
        Assert.assertEquals(clipped.getLength(), expectedReadLength,
                String.format("Clipped read length %d with cigar %s not equal to the expected read length %d after clipping %d bases from the left from a %d bp read with cigar %s",
                        clipped.getLength(), clipped.getCigar(), expectedReadLength, nToClip, read.getLength(), read.getCigar()));
    }

    @Test
    public void testHardClipByReferenceCoordinates() {
        for (Cigar cigar : cigarList) {
            GATKRead read = ReadClipperTestUtils.makeReadFromCigar(cigar);
            int start = getSoftStart(read);
            int aln_start = read.getStart();
            int aln_end = read.getEnd();

            int stop = getSoftEnd(read);

            for (int i = start; i <= stop; i++) {
                GATKRead clipLeft = (new ReadClipper(read)).hardClipByReferenceCoordinates(-1, i);
                if (!clipLeft.isEmpty()) {
                    Assert.assertTrue(clipLeft.getStart() >= Math.min(read.getEnd(), i + 1), String.format("Clipped alignment start (%d) is less the expected (%d): %s -> %s", clipLeft.getStart(), i + 1, read.getCigar().toString(), clipLeft.getCigar().toString()));
                    assertRefAlignmentConsistent(clipLeft);
                    assertReadLengthConsistent(clipLeft);
                }

                GATKRead clipRight = (new ReadClipper(read)).hardClipByReferenceCoordinates(i, -1);
                if (!clipRight.isEmpty() && clipRight.getStart() <= clipRight.getEnd()) {             // alnStart > alnEnd if the entire read is a soft clip now. We can't test those.
                    Assert.assertTrue(clipRight.getEnd() <= Math.max(read.getStart(), i - 1), String.format("Clipped alignment end (%d) is greater than expected (%d): %s -> %s", clipRight.getEnd(), i - 1, read.getCigar().toString(), clipRight.getCigar().toString()));
                    assertRefAlignmentConsistent(clipRight);
                    assertReadLengthConsistent(clipRight);
                }
            }
        }
    }

    @Test
    public void testHardClipByReferenceCoordinatesLeftTail() {
        for (Cigar cigar : cigarList) {
            GATKRead read = ReadClipperTestUtils.makeReadFromCigar(cigar);
            int alnStart = read.getStart();
            int alnEnd = read.getEnd();
            if (getSoftStart(read) == alnStart) {                                                                      // we can't test left clipping if the read has hanging soft clips on the left side
                for (int i = alnStart; i <= alnEnd; i++) {
                    GATKRead clipLeft = ReadClipper.hardClipByReferenceCoordinatesLeftTail(read, i);

                    if (!clipLeft.isEmpty()) {
                        Assert.assertTrue(clipLeft.getStart() >= i + 1, String.format("Clipped alignment start (%d) is less the expected (%d): %s -> %s", clipLeft.getStart(), i + 1, read.getCigar().toString(), clipLeft.getCigar().toString()));
                        assertRefAlignmentConsistent(clipLeft);
                        assertReadLengthConsistent(clipLeft);
                    }
                }
            }
        }
    }

    @Test
    public void testHardClipByReferenceCoordinatesRightTail() {
        for (Cigar cigar : cigarList) {
            GATKRead read = ReadClipperTestUtils.makeReadFromCigar(cigar);
            int alnStart = read.getStart();
            int alnEnd = read.getEnd();
            if (getSoftEnd(read) == alnEnd) {                                                                          // we can't test right clipping if the read has hanging soft clips on the right side
                for (int i = alnStart; i <= alnEnd; i++) {
                    GATKRead clipRight = ReadClipper.hardClipByReferenceCoordinatesRightTail(read, i);
                    if (!clipRight.isEmpty() && clipRight.getStart() <= clipRight.getEnd()) {         // alnStart > alnEnd if the entire read is a soft clip now. We can't test those.
                        Assert.assertTrue(clipRight.getEnd() <= i - 1, String.format("Clipped alignment end (%d) is greater than expected (%d): %s -> %s", clipRight.getEnd(), i - 1, read.getCigar().toString(), clipRight.getCigar().toString()));
                        assertRefAlignmentConsistent(clipRight);
                        assertReadLengthConsistent(clipRight);
                    }
                }
            }
        }
    }

    @Test
    public void testHardClipLowQualEnds() {
        final byte LOW_QUAL = 2;
        final byte HIGH_QUAL = 30;

        /* create a read for every cigar permutation */
        for (Cigar cigar : cigarList) {
            GATKRead read = ReadClipperTestUtils.makeReadFromCigar(cigar);
            int readLength = read.getLength();
            byte[] quals = new byte[readLength];

            for (int nLowQualBases = 0; nLowQualBases < readLength; nLowQualBases++) {

                /*  create a read with nLowQualBases in the left tail */
                Arrays.fill(quals, HIGH_QUAL);
                for (int addLeft = 0; addLeft < nLowQualBases; addLeft++)
                    quals[addLeft] = LOW_QUAL;
                read.setBaseQualities(quals);
                GATKRead clipLeft = ReadClipper.hardClipLowQualEnds(read, LOW_QUAL);
                checkClippedReadsForLowQualEnds(read, clipLeft, LOW_QUAL, nLowQualBases);

                /* create a read with nLowQualBases in the right tail */
                Arrays.fill(quals, HIGH_QUAL);
                for (int addRight = 0; addRight < nLowQualBases; addRight++)
                    quals[readLength - addRight - 1] = LOW_QUAL;
                read.setBaseQualities(quals);
                GATKRead clipRight = ReadClipper.hardClipLowQualEnds(read, LOW_QUAL);
                checkClippedReadsForLowQualEnds(read, clipRight, LOW_QUAL, nLowQualBases);

                /* create a read with nLowQualBases on both tails */
                if (nLowQualBases <= readLength / 2) {
                    Arrays.fill(quals, HIGH_QUAL);
                    for (int addBoth = 0; addBoth < nLowQualBases; addBoth++) {
                        quals[addBoth] = LOW_QUAL;
                        quals[readLength - addBoth - 1] = LOW_QUAL;
                    }
                    read.setBaseQualities(quals);
                    GATKRead clipBoth = ReadClipper.hardClipLowQualEnds(read, LOW_QUAL);
                    checkClippedReadsForLowQualEnds(read, clipBoth, LOW_QUAL, 2*nLowQualBases);
                }
            }
        }
    }

    @Test
    public void testHardClipSoftClippedBases() {
        for (Cigar cigar : cigarList) {
            GATKRead read = ReadClipperTestUtils.makeReadFromCigar(cigar);
            GATKRead clippedRead = ReadClipper.hardClipSoftClippedBases(read);
            CigarCounter original = new CigarCounter(read);
            CigarCounter clipped = new CigarCounter(clippedRead);

            assertUnclippedLimits(read, clippedRead);  // Make sure limits haven't changed
            original.assertHardClippingSoftClips(clipped); // Make sure we have only clipped SOFT_CLIPS
        }
    }

    @Test(enabled = false)
    public void testHardClipLeadingInsertions() {
        for (Cigar cigar : cigarList) {
            if (startsWithInsertion(cigar)) {
                GATKRead read = ReadClipperTestUtils.makeReadFromCigar(cigar);
                GATKRead clippedRead = ReadClipper.hardClipLeadingInsertions(read);

                assertUnclippedLimits(read, clippedRead);        // Make sure limits haven't changed

                int expectedLength = read.getLength() - leadingCigarElementLength(read.getCigar(), CigarOperator.INSERTION);
                if (cigarHasElementsDifferentThanInsertionsAndHardClips(read.getCigar()))
                    expectedLength -= leadingCigarElementLength(CigarUtils.invertCigar(read.getCigar()), CigarOperator.INSERTION);

                if (!clippedRead.isEmpty()) {
                    Assert.assertEquals(expectedLength, clippedRead.getLength(), String.format("%s -> %s", read.getCigar().toString(), clippedRead.getCigar().toString()));  // check that everything else is still there
                    Assert.assertFalse(startsWithInsertion(clippedRead.getCigar()));                                                                                   // check that the insertions are gone
                } else
                    Assert.assertEquals(expectedLength, 0, String.format("expected length: %d", expectedLength));                                                      // check that the read was expected to be fully clipped
            }
        }
    }

    @Test
    public void testRevertSoftClippedBases() {
        for (Cigar cigar : cigarList) {
            final int leadingSoftClips = leadingCigarElementLength(cigar, CigarOperator.SOFT_CLIP);
            final int tailSoftClips = leadingCigarElementLength(CigarUtils.invertCigar(cigar), CigarOperator.SOFT_CLIP);

            final GATKRead read = ReadClipperTestUtils.makeReadFromCigar(cigar);
            final GATKRead unclipped = ReadClipper.revertSoftClippedBases(read);

            assertUnclippedLimits(read, unclipped);                                                                     // Make sure limits haven't changed

            if (leadingSoftClips > 0 || tailSoftClips > 0) {
                final int expectedStart = read.getStart() - leadingSoftClips;
                final int expectedEnd = read.getEnd() + tailSoftClips;

                Assert.assertEquals(unclipped.getStart(), expectedStart);
                Assert.assertEquals(unclipped.getEnd(), expectedEnd);
            } else
                Assert.assertEquals(read.getCigar().toString(), unclipped.getCigar().toString());
        }
    }

    @Test
    public void testRevertSoftClippedBasesWithThreshold() {
        for (Cigar cigar : cigarList) {
            final int leadingSoftClips = leadingCigarElementLength(cigar, CigarOperator.SOFT_CLIP);
            final int tailSoftClips = leadingCigarElementLength(CigarUtils.invertCigar(cigar), CigarOperator.SOFT_CLIP);

            final GATKRead read = ReadClipperTestUtils.makeReadFromCigar(cigar);
            final GATKRead unclipped = ReadClipper.revertSoftClippedBases(read);

            assertUnclippedLimits(read, unclipped);                                                                     // Make sure limits haven't changed
            Assert.assertNull(read.getCigar().isValid(null, -1));
            Assert.assertNull(unclipped.getCigar().isValid(null, -1));

            if (!(leadingSoftClips > 0 || tailSoftClips > 0))
                Assert.assertEquals(read.getCigar().toString(), unclipped.getCigar().toString());

        }
    }

    @DataProvider(name = "RevertSoftClipsBeforeContig")
    public Object[][] makeRevertSoftClipsBeforeContig() {
        List<Object[]> tests = new ArrayList<>();

        // this functionality can be adapted to provide input data for whatever you might want in your data
        for ( int softStart : Arrays.asList(-10, -1, 0) ) {
            for ( int alignmentStart : Arrays.asList(1, 10) ) {
                tests.add(new Object[]{softStart, alignmentStart});
            }
        }

        return tests.toArray(new Object[][]{});
    }

    @Test(dataProvider = "RevertSoftClipsBeforeContig")
    public void testRevertSoftClippedBasesBeforeStartOfContig(final int softStart, final int alignmentStart) {
        final int nMatches = 10;
        final int nSoft = -1 * (softStart - alignmentStart);
        final String cigar = nSoft + "S" + nMatches + "M";
        final GATKRead read = ReadClipperTestUtils.makeReadFromCigar(cigar);
        read.setPosition(read.getContig(), alignmentStart);

        Assert.assertEquals(getSoftStart(read), softStart);
        Assert.assertEquals(read.getStart(), alignmentStart);
        Assert.assertEquals(read.getCigar().toString(), cigar);

        final GATKRead reverted = ReadClipper.revertSoftClippedBases(read);

        final int expectedAlignmentStart = 1;
        final String expectedCigar = (1 - softStart) + "H" + read.getEnd() + "M";
        Assert.assertEquals(getSoftStart(reverted), expectedAlignmentStart);
        Assert.assertEquals(reverted.getStart(), expectedAlignmentStart);
        Assert.assertEquals(reverted.getCigar().toString(), expectedCigar);
    }

    private void assertNoLowQualBases(GATKRead read, byte low_qual) {
        if (!read.isEmpty()) {
            byte[] quals = read.getBaseQualities();
            for (int i = 0; i < quals.length; i++)
                Assert.assertFalse(quals[i] <= low_qual, String.format("Found low qual (%d) base after hard clipping. Position: %d -- %s", low_qual, i, read.getCigar().toString()));
        }
    }

    private void checkClippedReadsForLowQualEnds(GATKRead read, GATKRead clippedRead, byte lowQual, int nLowQualBases) {
        assertNoLowQualBases(clippedRead, lowQual);  // Make sure the low qualities are gone
    }

    /**
     * Asserts that clipping doesn't change the getUnclippedStart / getUnclippedEnd
     *
     * @param original original read
     * @param clipped clipped read
     */
    private void assertUnclippedLimits(final GATKRead original, final GATKRead clipped) {
        if (CigarUtils.hasNonClippedBases(clipped.getCigar())) {
            Assert.assertEquals(original.getUnclippedStart(), clipped.getUnclippedStart());
            Assert.assertEquals(original.getUnclippedEnd(), clipped.getUnclippedEnd());
        }
    }

    /**
    * Asserts that the length of alignment on the reference is consistent with the CIGAR
    * after clipping
    *
    * @param clippedRead input read
    * */
    private void assertRefAlignmentConsistent(final GATKRead clippedRead){
        int cigarRefLength = clippedRead.getCigar().getReferenceLength();
        int readRefLength = clippedRead.getLengthOnReference();
        if (clippedRead.isUnmapped()) {
            readRefLength = 0 ;
        }
        Assert.assertEquals(cigarRefLength, readRefLength);
    }

    /**
     * Asserts that the length of the read is consistent with the CIGAR after clipping
     *
     * @param clippedRead input read
     * */
    private void assertReadLengthConsistent(final GATKRead clippedRead){
        int cigarReadLength = clippedRead.getCigar().getReadLength();
        int readReadLength = clippedRead.getLength();
        Assert.assertEquals(cigarReadLength, readReadLength);
    }

    /**
     * Asserts that number of clipped bases from the read is consistent with the requested clipping
     *
     * @param original original read
     * @param clipped clipped read
     * @param clipping number of clipped bases requested
     * */
    private void assertReadClippingConsistent(final GATKRead original,
                                              final GATKRead clipped,
                                              final int clipping) {
        int clip_diff = original.getLength() - clipped.getLength();
        Assert.assertEquals(clip_diff, clipping);
    }

    /**
     * Asserts that reference clipping was as requested
     *
     * @param original Original read
     * @param clipped clipped read
     * @param clipped_left number of bases clipped from alignment to ref on the left
     * @param clipped_right umber of bases clipped from alignment to ref on the right
     * */
    private void assertRefClippingConsistent(final GATKRead original,
                                             final GATKRead clipped,
                                             final int clipped_left,
                                             final int clipped_right){

        if (original.getLengthOnReference() - clipped_left - clipped_right <= 0 ){
            if (clipped.getLengthOnReference() == 0 )
                return;
            Assert.assertTrue(clipped.isUnmapped());
            return;
        }
        int delta_left = clipped.getStart() - original.getStart();
        Assert.assertEquals(delta_left, clipped_left);
        int original_end = original.getEnd() ;
        int clipped_end = clipped.getEnd() ;
        int delta_right = original_end - clipped_end;
        Assert.assertEquals(delta_right, clipped_right);


    }


    private boolean startsWithInsertion(Cigar cigar) {
        return leadingCigarElementLength(cigar, CigarOperator.INSERTION) > 0;
    }

    private int leadingCigarElementLength(Cigar cigar, CigarOperator operator) {
        for (CigarElement cigarElement : cigar.getCigarElements()) {
            if (cigarElement.getOperator() == operator)
                return cigarElement.getLength();
            if (cigarElement.getOperator() != CigarOperator.HARD_CLIP)
                break;
        }
        return 0;
    }

    private boolean cigarHasElementsDifferentThanInsertionsAndHardClips(Cigar cigar) {
        for (CigarElement cigarElement : cigar.getCigarElements())
            if (cigarElement.getOperator() != CigarOperator.INSERTION && cigarElement.getOperator() != CigarOperator.HARD_CLIP)
                return true;
        return false;
    }

    private class CigarCounter {
        private Map<CigarOperator, Integer> counter;

        Integer getCounterForOp(CigarOperator operator) {
            return counter.get(operator);
        }

        CigarCounter(GATKRead read) {
            CigarOperator[] operators = CigarOperator.values();
            counter = new LinkedHashMap<>(operators.length);

            for (CigarOperator op : operators)
                counter.put(op, 0);

            for (CigarElement cigarElement : read.getCigar().getCigarElements())
                counter.put(cigarElement.getOperator(), counter.get(cigarElement.getOperator()) + cigarElement.getLength());
        }

        boolean assertHardClippingSoftClips(CigarCounter clipped) {
            for (CigarOperator op : counter.keySet()) {
                if (op == CigarOperator.HARD_CLIP || op == CigarOperator.SOFT_CLIP) {
                    int counterTotal = counter.get(CigarOperator.HARD_CLIP) + counter.get(CigarOperator.SOFT_CLIP);
                    int clippedHard = clipped.getCounterForOp(CigarOperator.HARD_CLIP);
                    int clippedSoft = clipped.getCounterForOp(CigarOperator.SOFT_CLIP);

                    Assert.assertEquals(counterTotal, clippedHard);
                    Assert.assertEquals(clippedSoft, 0);
                } else
                    Assert.assertEquals(counter.get(op), clipped.getCounterForOp(op));
            }
            return true;
        }

    }

    @Test
    public void testRevertEntirelySoftClippedReads() {
        GATKRead read = ReadClipperTestUtils.makeReadFromCigar("2H1S3H");
        GATKRead clippedRead = ReadClipper.revertSoftClippedBases(read);
        Assert.assertEquals(clippedRead.getStart(), getSoftStart(read));
    }


    @Test
    public void testSoftClipBothEndsByReferenceCoordinates() {
        for (Cigar cigar : cigarList) {
            GATKRead read = ReadClipperTestUtils.makeReadFromCigar(cigar);
            int alnStart = read.getStart();
            int alnEnd = read.getEnd();
            int readLength = alnStart - alnEnd;
            for (int i = 0; i < readLength / 2; i++) {
                GATKRead clippedRead = ReadClipper.softClipBothEndsByReferenceCoordinates(read, alnStart + i, alnEnd - i);
                Assert.assertTrue(clippedRead.getStart() >= alnStart + i, String.format("Clipped alignment start is less than original read (minus %d): %s -> %s", i, read.getCigar().toString(), clippedRead.getCigar().toString()));
                Assert.assertTrue(clippedRead.getEnd() <= alnEnd + i, String.format("Clipped alignment end is greater than original read (minus %d): %s -> %s", i, read.getCigar().toString(), clippedRead.getCigar().toString()));
                assertUnclippedLimits(read, clippedRead);
            }
        }
    }

    // This test depends on issue #2022 as it tests the current behavior of the clipping operation
    @Test
    public void testSoftClippingOpEdgeCase() {
        final SAMFileHeader header = new SAMFileHeader();
        header.setSequenceDictionary(hg19GenomeLocParser.getSequenceDictionary());

        GATKRead read = ReadClipperTestUtils.makeReadFromCigar("8M");
        ReadClipper clipper = new ReadClipper(read);
        ClippingOp op = new ClippingOp(0, 7);
        clipper.addOp(op);
        GATKRead softResult = clipper.clipRead(ClippingRepresentation.SOFTCLIP_BASES);
        Assert.assertEquals(softResult.getCigar().toString(), "7S1M");
    }



    //Test pending resolution of issue #2022
    @Test (enabled = false)
    public void testSoftClipByReferenceCoordinates() {
        for (Cigar cigar : cigarList) {
            if(cigar.isValid(null, -1) != null) {
                continue;
            }
            GATKRead read = ReadClipperTestUtils.makeReadFromCigar(cigar);
            int start = getSoftStart(read);
            int stop = getSoftEnd(read);

            for (int i = start; i <= stop; i++) {
                GATKRead clipLeft = (new ReadClipper(read.copy())).softClipByReferenceCoordinates(-1, i);
                if (!clipLeft.isEmpty()) {
                    Assert.assertTrue(clipLeft.getStart() >= Math.min(read.getEnd(), i + 1), String.format("Clipped alignment start (%d) is less the expected (%d): %s -> %s", clipLeft.getStart(), i + 1, read.getCigar().toString(), clipLeft.getCigar().toString()));
                }
                GATKRead clipRight = (new ReadClipper(read.copy())).softClipByReferenceCoordinates(i, -1);
                if (!clipRight.isEmpty() && clipRight.getStart() <= clipRight.getEnd()) {             // alnStart > alnEnd if the entire read is a soft clip now. We can't test those.
                    Assert.assertTrue(clipRight.getEnd() <= Math.max(read.getStart(), i - 1), String.format("Clipped alignment end (%d) is greater than expected (%d): %s -> %s", clipRight.getEnd(), i - 1, read.getCigar().toString(), clipRight.getCigar().toString()));
                }
            }
        }
    }

    // Test fix for https://github.com/broadinstitute/gatk/issues/3466
    @Test
    public void testHardClipSoftClippedBasesResultsInEmptyReadDontSetNegativeStartPosition() {
        final GATKRead originalRead = ArtificialReadUtils.createArtificialRead(TextCigarCodec.decode("170H70S"));
        // It's important that the read be near the start of the contig for this test, to test
        // that we don't attempt to set the read's start position to a negative value during clipping.
        // See https://github.com/broadinstitute/gatk/issues/3466
        originalRead.setPosition(originalRead.getContig(), 100);

        final GATKRead clippedRead = ReadClipper.hardClipSoftClippedBases(originalRead);
        Assert.assertEquals(clippedRead.getLength(), 0);
        Assert.assertTrue(clippedRead.isEmpty());
        Assert.assertEquals(clippedRead.getBases().length, 0);
        Assert.assertEquals(clippedRead.getBaseQualities().length, 0);
        Assert.assertEquals(clippedRead.numCigarElements(), 0);
        Assert.assertTrue(clippedRead.isUnmapped());
    }

    // Test fix for https://github.com/broadinstitute/gatk/issues/3845
    @Test
    public void testRevertSoftClippedBasesDoesntExplodeOnCompletelyClippedRead() {
        final GATKRead originalRead = ArtificialReadUtils.createArtificialRead(TextCigarCodec.decode("41S59H"));
        // It's important that the read be AT the start of the contig for this test, so that
        // we clip away ALL of the reverted soft-clipped bases, resulting in an empty read.
        originalRead.setPosition(originalRead.getContig(), 1);
        
        final GATKRead clippedRead = ReadClipper.revertSoftClippedBases(originalRead);

        Assert.assertEquals(clippedRead.getLength(), 0);
        Assert.assertTrue(clippedRead.isEmpty());
        Assert.assertEquals(clippedRead.getBases().length, 0);
        Assert.assertEquals(clippedRead.getBaseQualities().length, 0);
        Assert.assertEquals(clippedRead.numCigarElements(), 0);
        Assert.assertTrue(clippedRead.isUnmapped());
    }

    //test fix for https://github.com/broadinstitute/gatk/issues/6139
    @DataProvider(name="test-hard-clip-clips-right-amount")
    Object[][] cigarsToClipData(){
        return new Object[][]{
                new Object[]{"20M", 6},
                new Object[]{"3M2I20M", 4},
                new Object[]{"10I20M", 0},
                new Object[]{"3M2D20M", 8},
<<<<<<< HEAD
=======
                new Object[]{"3M10N20M", 16},
                new Object[]{"3S10M", 3},
                new Object[]{"3H10M", 6}
>>>>>>> 84448372
        };
    }

    @Test (dataProvider="test-hard-clip-clips-right-amount")
    public void testHardClipSoftClippedBasesClipsTheCorrectAmount(final String cigarString, final int alignmentOffset) {
        final int start = 100;
        final GATKRead originalRead = ArtificialReadUtils.createArtificialRead(TextCigarCodec.decode(cigarString));
        BaseUtils.fillWithRandomBases(originalRead.getBasesNoCopy(),0,originalRead.getLength());
        originalRead.setPosition(originalRead.getContig(), start);

        final GATKRead clippedRead = ReadClipper.hardClipByReadCoordinates(originalRead, 0, 5);
        Assert.assertEquals(
                clippedRead.getCigar().getReadLength() + AlignmentUtils.getNumHardClippedBases(clippedRead),
<<<<<<< HEAD
                originalRead.getCigar().getReadLength(), " Clipped cigar: " + clippedRead.getCigar());
=======
                originalRead.getCigar().getReadLength() + AlignmentUtils.getNumHardClippedBases((originalRead))
                , " Clipped cigar: " + clippedRead.getCigar());
>>>>>>> 84448372
        Assert.assertEquals(clippedRead.getStart(),start + alignmentOffset, " Clipped cigar: " + clippedRead.getCigar());
        Assert.assertEquals(clippedRead.getBasesNoCopy(),Arrays.copyOfRange(originalRead.getBases(),6,originalRead.getBasesNoCopy().length));
        Assert.assertEquals(clippedRead.getBaseQualitiesNoCopy(),Arrays.copyOfRange(originalRead.getBaseQualitiesNoCopy(),6,originalRead.getBaseQualitiesNoCopy().length));
    }

}<|MERGE_RESOLUTION|>--- conflicted
+++ resolved
@@ -573,12 +573,9 @@
                 new Object[]{"3M2I20M", 4},
                 new Object[]{"10I20M", 0},
                 new Object[]{"3M2D20M", 8},
-<<<<<<< HEAD
-=======
                 new Object[]{"3M10N20M", 16},
                 new Object[]{"3S10M", 3},
                 new Object[]{"3H10M", 6}
->>>>>>> 84448372
         };
     }
 
@@ -592,15 +589,10 @@
         final GATKRead clippedRead = ReadClipper.hardClipByReadCoordinates(originalRead, 0, 5);
         Assert.assertEquals(
                 clippedRead.getCigar().getReadLength() + AlignmentUtils.getNumHardClippedBases(clippedRead),
-<<<<<<< HEAD
-                originalRead.getCigar().getReadLength(), " Clipped cigar: " + clippedRead.getCigar());
-=======
                 originalRead.getCigar().getReadLength() + AlignmentUtils.getNumHardClippedBases((originalRead))
                 , " Clipped cigar: " + clippedRead.getCigar());
->>>>>>> 84448372
         Assert.assertEquals(clippedRead.getStart(),start + alignmentOffset, " Clipped cigar: " + clippedRead.getCigar());
         Assert.assertEquals(clippedRead.getBasesNoCopy(),Arrays.copyOfRange(originalRead.getBases(),6,originalRead.getBasesNoCopy().length));
         Assert.assertEquals(clippedRead.getBaseQualitiesNoCopy(),Arrays.copyOfRange(originalRead.getBaseQualitiesNoCopy(),6,originalRead.getBaseQualitiesNoCopy().length));
     }
-
 }