--- conflicted
+++ resolved
@@ -21,15 +21,9 @@
  * Class for performing the pair HMM for global alignment in FlowSpace. See {@link FlowBasedAlignmentEngine} and {@link LoglessPairHMM}.
  */
 public class FlowBasedPairHMM extends PairHMM {
-<<<<<<< HEAD
     protected static final Logger logger = LogManager.getLogger(FlowBasedPairHMM.class);
-=======
-    static final double INITIAL_CONDITION = Math.pow(2, 1020);
-    static final double INITIAL_CONDITION_LOG10 = Math.log10(INITIAL_CONDITION);
-    protected static final Logger logger = LogManager.getLogger(PairHMM.class);
     private static final int DEFAULT_INDEL_NO_DATA_FILL = 40;
     private static final int DEFAULT_MATCH_NO_DATA_FILL = 10;
->>>>>>> a78831e3
 
     protected boolean constantsAreInitialized = false;
 
