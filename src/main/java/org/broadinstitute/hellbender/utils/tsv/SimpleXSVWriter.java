package org.broadinstitute.hellbender.utils.tsv;

import com.opencsv.CSVWriter;
import org.broadinstitute.hellbender.exceptions.GATKException;
import org.broadinstitute.hellbender.utils.Utils;

import java.io.Closeable;
import java.io.IOException;
import java.io.OutputStreamWriter;
import java.io.Writer;
import java.nio.file.Files;
import java.nio.file.Path;
import java.util.*;

/**
 * A simple TSV/CSV/XSV writer with support for writing in the cloud with configurable delimiter.
 *
 * The expected use case for this class is that first {@link #setHeaderLine} is called with a list of the column names
 * which will be used to determine the number of columns per line as well as how the header is indexed. Then in order to
 * construct a new line call {@link #getNewLineBuilder} to get a line builder for each line, which then has convienent
 * methods for individually assigning column values based on the header line etc. Once a line is finished being mutated
 * one simply needs to call write() on the line to validate and finalize the line.
 *
 * Header lines are encoded in the same format as each row, a single row of delimeted column titles as the first row in the table.
 *
 * Note: this class is intended for creating XSV files with loosely defined input types. If there exists a well defined object
 * that summarizes your table data points then consider using {@link TableWriter}.
 */
public class SimpleXSVWriter implements Closeable {
    private int expectedNumColumns;
    private Map<String, Integer> headerMap = null;
    private CSVWriter outputWriter;

    // The current incomplete line in the writer.
    private LineBuilder currentLineBuilder = null;

    /**
     * Creates a new table writer given the file and column names.
     *
     * @param path         the destination path. This could be a cloud uri (ex. gs://...)
     * @param separator    separator to use for the XSV file
     * @throws IOException              if one was raised when opening the the destination file for writing.
     */
    public SimpleXSVWriter(final Path path, final char separator) throws IOException {
        this( new OutputStreamWriter(
                Files.newOutputStream(Utils.nonNull(path, "The path cannot be null."))),
        separator);
    }

    /**
     * Creates a new table writer given an initialized writer and column names.
     *
     * @param writer       the destination writer.
     * @param separator    separator to use for the TSV file
     * @throws IOException              if one was raised when opening the the destination file for writing.
     */
    public SimpleXSVWriter(final Writer writer, final char separator) {
        Utils.validate(separator!='\n', "Column separator cannot be a newline character");
        outputWriter = new CSVWriter(writer, separator);
    }

    /**
     * Provides a header line to the XSV output file. Note that this will throw an exception if all header lines
     * are not unique as it attempts to create an index for the provided header lines for convenience when building
     * rows of the XSV.
     *
     * NOTE: This can only be set once, XSV output files are expected to only have a single row as header.
     *
     * @param columns Ordered list of header lines to be built into the XSV
     */
    public void setHeaderLine(List<String> columns) {
        if (headerMap != null) {
            throw new GATKException("Cannot modify header line once set");
        }
        outputWriter.writeNext(columns.toArray(new String[0]), false);
        expectedNumColumns = columns.size();

        // Create the mapping between header and column
        headerMap = new HashMap<>();
        for (int i = 0; i < columns.size(); i++) {
            Utils.nonNull(columns.get(i), "Provided header had null column at position: " + i);
            if (headerMap.putIfAbsent(columns.get(i), i) != null) {
                throw new GATKException("Column names must be unique, but found a duplicate name: " + columns.get(i));
            }
        }
    }

    private void writeLine(String[] line) {
        outputWriter.writeNext(line, false);
        currentLineBuilder = null;
    }

    /**
     * Builds a new LineBuilder and writes out the previous line if it exists.
     *
     * @return a blank LineBuilder to allow for defining the next line
     */
    public LineBuilder getNewLineBuilder() {
        if (headerMap == null) {
            throw new GATKException("Cannot construct line without first setting the header line");
        }
        if (currentLineBuilder != null) {
            currentLineBuilder.write();
        }
        currentLineBuilder = new LineBuilder(expectedNumColumns);
        return currentLineBuilder;
    }

    /**
     * @param column header line to get index for
     * @return zero based index corresponding to that header string, throws an exception if the headerline doesn't exist
     */
    public Integer getIndexForColumn(String column) {
        Utils.nonNull(headerMap, "Cannot request column index if the header has not been specified");
        Integer index = headerMap.get(column);
        Utils.nonNull(index, "Requested column " + column + " does not exist in the provided header");
        return index;
    }

    @Override
    public void close() throws IOException {
        if (currentLineBuilder != null) {
            currentLineBuilder.write();
        }
        outputWriter.close();
    }

    /**
     * Helper to allow for incremental construction of a body line using either indexes or column headings
     * <p>
     * Calling build() will cause the line to be written out into the underlying CSV writer in its current state. Doing
     * so will result in a validation call where an exception will be thrown if any columns of the current line have
     * not been defined. fill() can be used to provide a default value for undefined columns.
     */
    public class LineBuilder {
        String[] lineToBuild;
        boolean hasBuilt = false;

        LineBuilder(int lineLength) {
            lineToBuild = new String[lineLength];
        }

        /**
         * @param row complete line corresponding to this row of the tsv
         */
        public LineBuilder setRow(final String[] row) {
            checkAlterationAfterWrite();
            Utils.validate(row.length == lineToBuild.length, "Provided line must have the correct number of columns");
            for (int i = 0; i < row.length; i++) {
                lineToBuild[i] = row[i];
            }
            return this;
        }

        /**
         * @param row complete line corresponding to this row of the tsv
         */
        public LineBuilder setRow(final List<String> row) {
            checkAlterationAfterWrite();
            Utils.validate(row.size() == lineToBuild.length, "Provided line must have the correct number of columns");
            for (int i = 0; i < row.size(); i++) {
                lineToBuild[i] = row.get(i);
            }
            return this;
        }

        /**
         * @param index Column index to be set
         * @param value Value to be placed into the line
         */
        public LineBuilder setColumn(final int index, final String value) {
            checkAlterationAfterWrite();
            lineToBuild[index] = value;
            return this;
        }

        /**
         * @param heading Column heading to be set
         * @param value   Value to be placed into the line
         */
        public LineBuilder setColumn(final String heading, final String value) {
            int index = getIndexForColumn(heading);
            return setColumn(index, value);
        }

        /**
         * Fills in every empty column of the pending line with the provided value
         */
        public LineBuilder fill(final String filling) {
            checkAlterationAfterWrite();
            for (int i = 0; i < lineToBuild.length; i++) {
                if (lineToBuild[i] == null) {
                    lineToBuild[i] = filling;
                }
            }
            return this;
        }

        /**
         * Constructs the line and writes it out to the output
         */
        public void write() {
<<<<<<< HEAD
            Utils.validate(!Arrays.stream(lineToBuild).anyMatch(Objects::isNull), "Attempted to construct an incomplete line, make sure all columns are filled: " + Arrays.toString(lineToBuild));
=======
            Utils.validate(Arrays.stream(lineToBuild).noneMatch(Objects::isNull), () -> "Attempted to construct an incomplete line, make sure all columns are filled: " + Arrays.toString(lineToBuild));
>>>>>>> c9bf9411
            writeLine(lineToBuild);
            hasBuilt = true;
        }

        // Throw an exception if we try to alter an already written out line
        private void checkAlterationAfterWrite() {
            Utils.validate(!hasBuilt, "Cannot make alterations to an already written out CSV line");
        }
    }
}<|MERGE_RESOLUTION|>--- conflicted
+++ resolved
@@ -200,11 +200,7 @@
          * Constructs the line and writes it out to the output
          */
         public void write() {
-<<<<<<< HEAD
-            Utils.validate(!Arrays.stream(lineToBuild).anyMatch(Objects::isNull), "Attempted to construct an incomplete line, make sure all columns are filled: " + Arrays.toString(lineToBuild));
-=======
             Utils.validate(Arrays.stream(lineToBuild).noneMatch(Objects::isNull), () -> "Attempted to construct an incomplete line, make sure all columns are filled: " + Arrays.toString(lineToBuild));
->>>>>>> c9bf9411
             writeLine(lineToBuild);
             hasBuilt = true;
         }
